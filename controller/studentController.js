--- conflicted
+++ resolved
@@ -861,7 +861,6 @@
   }
 };
 
-<<<<<<< HEAD
 export const getStudentNotifications = async (req, res) => {
   try {
     const studentId = req.user.id;
@@ -1087,6 +1086,4 @@
     res.status(500).json({ message: 'Server error', error: error.message });
   }
 };
-=======
-
->>>>>>> 5330b7ca
+
